--- conflicted
+++ resolved
@@ -229,11 +229,7 @@
 class CompareTxMemPoolEntryByDescendantScore
 {
 public:
-<<<<<<< HEAD
-    bool operator()(const CTxMemPoolEntry& a, const CTxMemPoolEntry& b) const
-=======
     bool operator()(const CTxMemPoolEntry& a, const CTxMemPoolEntry& b)const
->>>>>>> 04752537
     {
         bool fUseADescendants = UseDescendantScore(a);
         bool fUseBDescendants = UseDescendantScore(b);
@@ -255,11 +251,7 @@
     }
 
     // Calculate which score to use for an entry (avoiding division).
-<<<<<<< HEAD
-    bool UseDescendantScore(const CTxMemPoolEntry &a) const
-=======
     bool UseDescendantScore(const CTxMemPoolEntry &a)const
->>>>>>> 04752537
     {
         double f1 = (double)a.GetModifiedFee() * a.GetSizeWithDescendants();
         double f2 = (double)a.GetModFeesWithDescendants() * a.GetTxSize();
@@ -274,11 +266,7 @@
 class CompareTxMemPoolEntryByScore
 {
 public:
-<<<<<<< HEAD
-    bool operator()(const CTxMemPoolEntry& a, const CTxMemPoolEntry& b) const
-=======
     bool operator()(const CTxMemPoolEntry& a, const CTxMemPoolEntry& b)const
->>>>>>> 04752537
     {
         double f1 = (double)a.GetModifiedFee() * b.GetTxSize();
         double f2 = (double)b.GetModifiedFee() * a.GetTxSize();
@@ -292,11 +280,7 @@
 class CompareTxMemPoolEntryByEntryTime
 {
 public:
-<<<<<<< HEAD
-    bool operator()(const CTxMemPoolEntry& a, const CTxMemPoolEntry& b) const
-=======
     bool operator()(const CTxMemPoolEntry& a, const CTxMemPoolEntry& b)const
->>>>>>> 04752537
     {
         return a.GetTime() < b.GetTime();
     }
@@ -305,11 +289,7 @@
 class CompareTxMemPoolEntryByAncestorFee
 {
 public:
-<<<<<<< HEAD
-    bool operator()(const CTxMemPoolEntry& a, const CTxMemPoolEntry& b) const
-=======
     bool operator()(const CTxMemPoolEntry& a, const CTxMemPoolEntry& b)const
->>>>>>> 04752537
     {
         double aFees = a.GetModFeesWithAncestors();
         double aSize = a.GetSizeWithAncestors();
